--- conflicted
+++ resolved
@@ -1,5 +1,5 @@
-<<<<<<< HEAD
 import { toggleChristmasLights } from './christmaslights/christmaslights';
+import { traverseAndConvert } from './bionic/bionic'
 
 chrome.runtime.onMessage.addListener(function (msg: any, sender, sendResponse) {
 
@@ -8,17 +8,6 @@
     sendResponse("Toggled Christmas lights.");
 
   } else if (msg.type === 'changeBackground') {
-=======
-import { addChristmasLights } from './christmaslights/christmaslights'
-import { traverseAndConvert } from './bionic/bionic'
-
-chrome.runtime.onMessage.addListener(function (msg, sender, sendResponse) {
-  // Check for a specific message to trigger the Christmas lights
-  if (msg.action === 'activateChristmasLights') {
-    addChristmasLights();
-    sendResponse("Activated Christmas lights.");
-  } else if (msg.color) {
->>>>>>> c0f04c7a
     console.log("Receive color = " + msg.color);
     document.body.style.backgroundColor = msg.color;
     sendResponse("Change color to " + msg.color);
