--- conflicted
+++ resolved
@@ -59,8 +59,6 @@
     });
   };
 
-<<<<<<< HEAD
-=======
   const addLights = () => {
     chrome.tabs.query({ active: true, currentWindow: true }, function (tabs) {
       const tab = tabs[0];
@@ -84,7 +82,6 @@
   };
 
 
->>>>>>> c0f04c7a
   return (
     <>
       <ul style={{ minWidth: "700px" }}>
@@ -98,7 +95,6 @@
         count up
       </button>
       <button onClick={changeBackground}>change background</button>
-<<<<<<< HEAD
       <input
         type="checkbox"
         id="lightsEnabledCheckbox"
@@ -106,10 +102,8 @@
         onChange={handleChange}
       />
       <label htmlFor="lightsEnabledCheckbox">Enable Christmas Lights</label>
-=======
       <button onClick={addLights}>add lights</button>
       <button onClick={addBionicReading}>add bionic reading</button>
->>>>>>> c0f04c7a
     </>
   );
 };
